""" CLIP Model

Adapted from https://github.com/openai/CLIP. Originally MIT License, Copyright (c) 2021 OpenAI.
"""
import copy
import logging
import math
from dataclasses import dataclass
from typing import Any, Dict, Optional, Tuple, Union

import numpy as np
import torch
import torch.nn.functional as F
from torch import nn
from torch.utils.checkpoint import checkpoint
from functools import partial

from .hf_model import BioGPTTextEncoder
from .modified_resnet import ModifiedResNet
from .timm_model import TimmModel
from .transformer import LayerNormFp32, LayerNorm, QuickGELU, Attention, VisionTransformer, TextTransformer,\
    text_global_pool, GlobalECGTransformer, WindowedECGTransformer
from .utils import to_2tuple


@dataclass
class CLIPVisionCfg:
    layers: Union[Tuple[int, int, int, int], int] = 12
    width: int = 768
    head_width: int = 64
    mlp_ratio: float = 4.0
    patch_size: int = 16
    image_size: Union[Tuple[int, int], int] = 224
    in_channels: int = 3

    ls_init_value: Optional[float] = None  # layer scale initial value
    patch_dropout: float = 0.  # what fraction of patches to dropout during training (0 would mean disabled and no patches dropped) - 0.5 to 0.75 recommended in the paper for optimal results
    attentional_pool: bool = False  # whether to use attentional pooler in the last embedding layer (overrides pool_type)
    attn_pooler_queries: int = 256  # n_queries for attentional pooler
    attn_pooler_heads: int = 8  # n heads for attentional_pooling
    no_ln_pre: bool = False  # disable pre transformer LayerNorm
    pos_embed_type: str = 'learnable'
    final_ln_after_pool: bool = False  # apply final LayerNorm after pooling
    pool_type: str = 'tok'
    output_tokens: bool = False
    act_kwargs: Optional[dict] = None
    norm_kwargs: Optional[dict] = None

    timm_model_name: Optional[str] = None  # a valid model name overrides layers, width, patch_size
    timm_model_pretrained: bool = False  # use (imagenet) pretrained weights for named model
    timm_pool: str = 'avg'  # feature pooling for timm model ('abs_attn', 'rot_attn', 'avg', '')
    timm_proj: str = 'linear'  # linear projection for timm model output ('linear', 'mlp', '')
    timm_proj_bias: bool = False  # enable bias final projection
    timm_drop: float = 0.  # head dropout
    timm_drop_path: Optional[float] = None  # backbone stochastic depth


@dataclass
class CLIPTextCfg:
    context_length: int = 77
    vocab_size: int = 49408
    hf_tokenizer_name: Optional[str] = None
    tokenizer_kwargs: Optional[dict] = None

    width: int = 512
    heads: int = 8
    layers: int = 12
    mlp_ratio: float = 4.0
    ls_init_value: Optional[float] = None  # layer scale initial value
    embed_cls: bool = False
    pad_id: int = 0
    no_causal_mask: bool = False  # disable causal masking
    final_ln_after_pool: bool = False  # apply final LayerNorm after pooling
    pool_type: str = 'argmax'
    proj_bias: bool = False
    output_tokens: bool = False
    act_kwargs: dict = None
    norm_kwargs: dict = None

    # HuggingFace specific text tower config
    hf_model_name: Optional[str] = None
    hf_model_pretrained: bool = True
    hf_proj_type: str = 'mlp'
    hf_pooler_type: str = 'mean_pooler'  # attentional pooling for HF models


@dataclass
class CLIPECGCfg:
<<<<<<< HEAD
    use_scattering: bool = True
=======

>>>>>>> 6f3e5183
    scattering_j: int = 6
    scattering_q: int = 8
    scattering_t: int = None
    windowed: bool = False
<<<<<<< HEAD
    sample_windows: bool = False
=======
    use_scattering: bool = True
>>>>>>> 6f3e5183
    layers: Union[Tuple[int, int, int, int], int] = 12
    width: int = 768
    heads: int = 12
    head_width: int = 64
    mlp_ratio: float = 4.0
    ls_init_value: Optional[float] = None  # layer scale initial value
    patch_dropout: float = 0.0  # what fraction of patches to dropout during training (0 would mean disabled and no patches dropped) - 0.5 to 0.75 recommended in the paper for optimal results
    global_average_pool: bool = False  # whether to global average pool the last embedding layer, instead of using CLS token (https://arxiv.org/abs/2205.01580)
    attentional_pool: bool = False  # whether to use attentional pooler in the last embedding layer
    attn_pooler_queries: int = 256  # n_queries for attentional pooler
    attn_pooler_heads: int = 8  # n heads for attentional_pooling
    final_ln_after_pool: bool = False  # apply final LayerNorm after pooling
    pool_type: str = 'tok'
    output_tokens: bool = False


def get_cast_dtype(precision: str):
    cast_dtype = None
    if precision == 'bf16':
        cast_dtype = torch.bfloat16
    elif precision == 'fp16':
        cast_dtype = torch.float16
    return cast_dtype


def get_input_dtype(precision: str):
    input_dtype = None
    if precision in ('bf16', 'pure_bf16'):
        input_dtype = torch.bfloat16
    elif precision in ('fp16', 'pure_fp16'):
        input_dtype = torch.float16
    return input_dtype


def _build_vision_tower(
        embed_dim: int,
        vision_cfg: CLIPVisionCfg,
        quick_gelu: bool = False,
        cast_dtype: Optional[torch.dtype] = None
):
    if isinstance(vision_cfg, dict):
        vision_cfg = CLIPVisionCfg(**vision_cfg)

    # OpenAI models are pretrained w/ QuickGELU but native nn.GELU is both faster and more
    # memory efficient in recent PyTorch releases (>= 1.10).
    # NOTE: timm models always use native GELU regardless of quick_gelu flag.
    act_layer = QuickGELU if quick_gelu else nn.GELU

    if vision_cfg.timm_model_name:
        visual = TimmModel(
            vision_cfg.timm_model_name,
            pretrained=vision_cfg.timm_model_pretrained,
            pool=vision_cfg.timm_pool,
            proj=vision_cfg.timm_proj,
            proj_bias=vision_cfg.timm_proj_bias,
            drop=vision_cfg.timm_drop,
            drop_path=vision_cfg.timm_drop_path,
            patch_drop=vision_cfg.patch_dropout if vision_cfg.patch_dropout > 0 else None,
            embed_dim=embed_dim,
            image_size=vision_cfg.image_size,
        )
    elif isinstance(vision_cfg.layers, (tuple, list)):
        vision_heads = vision_cfg.width * 32 // vision_cfg.head_width
        visual = ModifiedResNet(
            layers=vision_cfg.layers,
            output_dim=embed_dim,
            heads=vision_heads,
            image_size=vision_cfg.image_size,
            width=vision_cfg.width,
        )
    else:
        vision_heads = vision_cfg.width // vision_cfg.head_width
        norm_layer = LayerNormFp32 if cast_dtype in (torch.float16, torch.bfloat16) else LayerNorm
        if vision_cfg.norm_kwargs:
            norm_layer = partial(norm_layer, **vision_cfg.norm_kwargs)
        if vision_cfg.act_kwargs is not None:
            act_layer = partial(act_layer, **vision_cfg.act_kwargs)

        visual = VisionTransformer(
            image_size=vision_cfg.image_size,
            patch_size=vision_cfg.patch_size,
            width=vision_cfg.width,
            layers=vision_cfg.layers,
            heads=vision_heads,
            mlp_ratio=vision_cfg.mlp_ratio,
            ls_init_value=vision_cfg.ls_init_value,
            patch_dropout=vision_cfg.patch_dropout,
            attentional_pool=vision_cfg.attentional_pool,
            attn_pooler_queries=vision_cfg.attn_pooler_queries,
            attn_pooler_heads=vision_cfg.attn_pooler_heads,
            pos_embed_type=vision_cfg.pos_embed_type,
            no_ln_pre=vision_cfg.no_ln_pre,
            final_ln_after_pool=vision_cfg.final_ln_after_pool,
            pool_type=vision_cfg.pool_type,
            output_tokens=vision_cfg.output_tokens,
            output_dim=embed_dim,
            act_layer=act_layer,
            norm_layer=norm_layer,
            in_channels=vision_cfg.in_channels
        )

    return visual


def _build_text_tower(
        embed_dim: int,
        text_cfg: CLIPTextCfg,
        quick_gelu: bool = False,
        cast_dtype: Optional[torch.dtype] = None,
):
    if isinstance(text_cfg, dict):
        text_cfg = CLIPTextCfg(**text_cfg)

    if text_cfg.hf_model_name:
        text = BioGPTTextEncoder(
            text_cfg.hf_model_name,
            output_dim=embed_dim,
            proj_type=text_cfg.hf_proj_type,
            pooler_type=text_cfg.hf_pooler_type,
            pretrained=text_cfg.hf_model_pretrained,
            output_tokens=text_cfg.output_tokens,
        )
    else:
        act_layer = QuickGELU if quick_gelu else nn.GELU
        norm_layer = LayerNormFp32 if cast_dtype in (torch.float16, torch.bfloat16) else LayerNorm
        if text_cfg.norm_kwargs:
            norm_layer = partial(norm_layer, **text_cfg.norm_kwargs)
        if text_cfg.act_kwargs is not None:
            act_layer = partial(act_layer, **text_cfg.act_kwargs)

        text = TextTransformer(
            context_length=text_cfg.context_length,
            vocab_size=text_cfg.vocab_size,
            width=text_cfg.width,
            heads=text_cfg.heads,
            layers=text_cfg.layers,
            mlp_ratio=text_cfg.mlp_ratio,
            ls_init_value=text_cfg.ls_init_value,
            output_dim=embed_dim,
            embed_cls=text_cfg.embed_cls,
            no_causal_mask=text_cfg.no_causal_mask,
            pad_id=text_cfg.pad_id,
            pool_type=text_cfg.pool_type,
            proj_bias=text_cfg.proj_bias,
            output_tokens=text_cfg.output_tokens,
            act_layer=act_layer,
            norm_layer=norm_layer,
        )
    return text


def _build_ecg_tower(
        embed_dim: int,
        ecg_cfg: CLIPECGCfg,
        cast_dtype: Optional[torch.dtype] = None
):
    if isinstance(ecg_cfg, dict):
        ecg_cfg = CLIPECGCfg(**ecg_cfg)

    print(ecg_cfg.windowed)

    # Initialize the model
    heads = ecg_cfg.width // ecg_cfg.head_width
    norm_layer = LayerNormFp32 if cast_dtype in (torch.float16, torch.bfloat16) else LayerNorm
    act_layer = nn.GELU

    if not ecg_cfg.windowed:
        print('Global ECG')
        model = GlobalECGTransformer(
            scattering_j=ecg_cfg.scattering_j,
            scattering_q=ecg_cfg.scattering_q,
            scattering_t=ecg_cfg.scattering_t,
            width=ecg_cfg.width,
            layers=ecg_cfg.layers,
            heads=heads,
            patch_dropout=ecg_cfg.patch_dropout,
            mlp_ratio=ecg_cfg.mlp_ratio,
            ls_init_value=ecg_cfg.ls_init_value,
            attentional_pool=ecg_cfg.attentional_pool,
            attn_pooler_queries=ecg_cfg.attn_pooler_queries,
            attn_pooler_heads=ecg_cfg.attn_pooler_heads,
            output_tokens=ecg_cfg.output_tokens,
            output_dim=embed_dim,
            act_layer=act_layer,
            norm_layer=norm_layer,
        )
    else:
        model = WindowedECGTransformer(
            scattering_j=ecg_cfg.scattering_j,
            scattering_q=ecg_cfg.scattering_q,
            scattering_t=ecg_cfg.scattering_t,
            use_scattering=ecg_cfg.use_scattering,
            width=ecg_cfg.width,
            layers=ecg_cfg.layers,
            heads=heads,
            patch_dropout=ecg_cfg.patch_dropout,
            mlp_ratio=ecg_cfg.mlp_ratio,
            ls_init_value=ecg_cfg.ls_init_value,
            attentional_pool=ecg_cfg.attentional_pool,
            attn_pooler_queries=ecg_cfg.attn_pooler_queries,
            attn_pooler_heads=ecg_cfg.attn_pooler_heads,
            pool_type=ecg_cfg.pool_type,
            output_tokens=ecg_cfg.output_tokens,
            output_dim=embed_dim,
            act_layer=act_layer,
            norm_layer=norm_layer,
        )

    return model


class CLIP(nn.Module):
    output_dict: torch.jit.Final[bool]

    def __init__(
            self,
            embed_dim: int,
            vision_cfg: CLIPVisionCfg,
            text_cfg: CLIPTextCfg,
            quick_gelu: bool = False,
            init_logit_scale: float = np.log(1 / 0.07),
            init_logit_bias: Optional[float] = None,
            cast_dtype: Optional[torch.dtype] = None,
            output_dict: bool = False,
    ):
        super().__init__()
        self.output_dict = output_dict

        self.visual = _build_vision_tower(embed_dim, vision_cfg, quick_gelu, cast_dtype)

        text = _build_text_tower(embed_dim, text_cfg, quick_gelu, cast_dtype)
        self.transformer = text.transformer
        self.context_length = text.context_length
        self.vocab_size = text.vocab_size
        self.token_embedding = text.token_embedding
        self.positional_embedding = text.positional_embedding
        self.ln_final = text.ln_final
        self.text_projection = text.text_projection
        self.text_pool_type = text.pool_type
        self.register_buffer('attn_mask', text.attn_mask, persistent=False)

        self.logit_scale = nn.Parameter(torch.ones([]) * init_logit_scale)
        if init_logit_bias is not None:
            self.logit_bias = nn.Parameter(torch.ones([]) * init_logit_bias)
        else:
            self.logit_bias = None

    def lock_image_tower(self, unlocked_groups=0, freeze_bn_stats=False):
        # lock image tower as per LiT - https://arxiv.org/abs/2111.07991
        self.visual.lock(unlocked_groups=unlocked_groups, freeze_bn_stats=freeze_bn_stats)

    @torch.jit.ignore
    def set_grad_checkpointing(self, enable=True):
        self.visual.set_grad_checkpointing(enable)
        self.transformer.grad_checkpointing = enable

    def encode_image(self, image, normalize: bool = False):
        features = self.visual(image)
        return F.normalize(features, dim=-1) if normalize else features

    def encode_text(self, text, normalize: bool = False):
        cast_dtype = self.transformer.get_cast_dtype()

        x = self.token_embedding(text).to(cast_dtype)  # [batch_size, n_ctx, d_model]

        x = x + self.positional_embedding.to(cast_dtype)
        x = x.permute(1, 0, 2)  # NLD -> LND
        x = self.transformer(x, attn_mask=self.attn_mask)
        x = x.permute(1, 0, 2)  # LND -> NLD
        x = self.ln_final(x)  # [batch_size, n_ctx, transformer.width]
        x, _ = text_global_pool(x, text, self.text_pool_type)
        if self.text_projection is not None:
            if isinstance(self.text_projection, nn.Linear):
                x = self.text_projection(x)
            else:
                x = x @ self.text_projection

        return F.normalize(x, dim=-1) if normalize else x

    def forward(
            self,
            image: Optional[torch.Tensor] = None,
            text: Optional[torch.Tensor] = None,
    ):
        image_features = self.encode_image(image, normalize=True) if image is not None else None
        text_features = self.encode_text(text, normalize=True) if text is not None else None

        if self.output_dict:
            out_dict = {
                "image_features": image_features,
                "text_features": text_features,
                "logit_scale": self.logit_scale.exp()
            }
            if self.logit_bias is not None:
                out_dict['logit_bias'] = self.logit_bias
            return out_dict

        if self.logit_bias is not None:
            return image_features, text_features, self.logit_scale.exp(), self.logit_bias
        return image_features, text_features, self.logit_scale.exp()


class CustomTextCLIP(nn.Module):
    output_dict: torch.jit.Final[bool]

    def __init__(
            self,
            embed_dim: int,
            vision_cfg: CLIPVisionCfg,
            text_cfg: CLIPTextCfg,
            quick_gelu: bool = False,
            init_logit_scale: float = np.log(1 / 0.07),
            init_logit_bias: Optional[float] = None,
            cast_dtype: Optional[torch.dtype] = None,
            output_dict: bool = False,
    ):
        super().__init__()
        self.output_dict = output_dict
        self.visual = _build_vision_tower(embed_dim, vision_cfg, quick_gelu, cast_dtype)
        self.text = _build_text_tower(embed_dim, text_cfg, quick_gelu, cast_dtype)
        self.context_length = self.text.context_length
        self.vocab_size = self.text.vocab_size
        self.logit_scale = nn.Parameter(torch.ones([]) * init_logit_scale)
        if init_logit_bias is not None:
            self.logit_bias = nn.Parameter(torch.ones([]) * init_logit_bias)
        else:
            self.logit_bias = None

    def lock_image_tower(self, unlocked_groups=0, freeze_bn_stats=False):
        # lock image tower as per LiT - https://arxiv.org/abs/2111.07991
        self.visual.lock(unlocked_groups=unlocked_groups, freeze_bn_stats=freeze_bn_stats)

    def lock_text_tower(self, unlocked_layers: int = 0, freeze_layer_norm: bool = True):
        self.text.lock(unlocked_layers, freeze_layer_norm)

    @torch.jit.ignore
    def set_grad_checkpointing(self, enable=True):
        self.visual.set_grad_checkpointing(enable)
        self.text.set_grad_checkpointing(enable)

    def encode_image(self, image, normalize: bool = False):
        features = self.visual(image)
        return F.normalize(features, dim=-1) if normalize else features

    def encode_text(self, text, normalize: bool = False):
        features = self.text(text)
        return F.normalize(features, dim=-1) if normalize else features

    def forward(
            self,
            image: Optional[torch.Tensor] = None,
            text: Optional[torch.Tensor] = None,
    ):
        image_features = self.encode_image(image, normalize=True) if image is not None else None
        text_features = self.encode_text(text, normalize=True) if text is not None else None

        if self.output_dict:
            out_dict = {
                "image_features": image_features,
                "text_features": text_features,
                "logit_scale": self.logit_scale.exp()
            }
            if self.logit_bias is not None:
                out_dict['logit_bias'] = self.logit_bias
            return out_dict

        if self.logit_bias is not None:
            return image_features, text_features, self.logit_scale.exp(), self.logit_bias
        return image_features, text_features, self.logit_scale.exp()


def convert_weights_to_lp(model: nn.Module, dtype=torch.float16):
    """Convert applicable model parameters to low-precision (bf16 or fp16)"""

    def _convert_weights(l):
        if isinstance(l, (nn.Conv1d, nn.Conv2d, nn.Linear)):
            l.weight.data = l.weight.data.to(dtype)
            if l.bias is not None:
                l.bias.data = l.bias.data.to(dtype)

        if isinstance(l, (nn.MultiheadAttention, Attention)):
            for attr in [*[f"{s}_proj_weight" for s in ["in", "q", "k", "v"]], "in_proj_bias", "bias_k", "bias_v"]:
                tensor = getattr(l, attr)
                if tensor is not None:
                    tensor.data = tensor.data.to(dtype)

        if isinstance(l, (CLIP, TextTransformer)):
            # convert text nn.Parameter projections
            attr = getattr(l, "text_projection", None)
            if attr is not None:
                attr.data = attr.data.to(dtype)

        if isinstance(l, VisionTransformer):
            # convert vision nn.Parameter projections
            attr = getattr(l, "proj", None)
            if attr is not None:
                attr.data = attr.data.to(dtype)

    model.apply(_convert_weights)


convert_weights_to_fp16 = convert_weights_to_lp  # backwards compat


# used to maintain checkpoint compatibility
def convert_to_custom_text_state_dict(state_dict: dict):
    if 'text_projection' in state_dict:
        # old format state_dict, move text tower -> .text
        new_state_dict = {}
        for k, v in state_dict.items():
            if any(k.startswith(p) for p in (
                'text_projection',
                'positional_embedding',
                'token_embedding',
                'transformer',
                'ln_final',
            )):
                k = 'text.' + k
            new_state_dict[k] = v
        return new_state_dict
    return state_dict


def build_model_from_openai_state_dict(
        state_dict: dict,
        quick_gelu=True,
        cast_dtype=torch.float16,
):
    vit = "visual.proj" in state_dict

    if vit:
        vision_width = state_dict["visual.conv1.weight"].shape[0]
        vision_layers = len(
            [k for k in state_dict.keys() if k.startswith("visual.") and k.endswith(".attn.in_proj_weight")])
        vision_patch_size = state_dict["visual.conv1.weight"].shape[-1]
        grid_size = round((state_dict["visual.positional_embedding"].shape[0] - 1) ** 0.5)
        image_size = vision_patch_size * grid_size
    else:
        counts: list = [
            len(set(k.split(".")[2] for k in state_dict if k.startswith(f"visual.layer{b}"))) for b in [1, 2, 3, 4]]
        vision_layers = tuple(counts)
        vision_width = state_dict["visual.layer1.0.conv1.weight"].shape[0]
        output_width = round((state_dict["visual.attnpool.positional_embedding"].shape[0] - 1) ** 0.5)
        vision_patch_size = None
        assert output_width ** 2 + 1 == state_dict["visual.attnpool.positional_embedding"].shape[0]
        image_size = output_width * 32

    embed_dim = state_dict["text_projection"].shape[1]
    context_length = state_dict["positional_embedding"].shape[0]
    vocab_size = state_dict["token_embedding.weight"].shape[0]
    transformer_width = state_dict["ln_final.weight"].shape[0]
    transformer_heads = transformer_width // 64
    transformer_layers = len(set(k.split(".")[2] for k in state_dict if k.startswith(f"transformer.resblocks")))

    vision_cfg = CLIPVisionCfg(
        layers=vision_layers,
        width=vision_width,
        patch_size=vision_patch_size,
        image_size=image_size,
    )
    text_cfg = CLIPTextCfg(
        context_length=context_length,
        vocab_size=vocab_size,
        width=transformer_width,
        heads=transformer_heads,
        layers=transformer_layers,
    )
    model = CLIP(
        embed_dim,
        vision_cfg=vision_cfg,
        text_cfg=text_cfg,
        quick_gelu=quick_gelu,  # OpenAI models were trained with QuickGELU
        cast_dtype=cast_dtype,
    )

    for key in ["input_resolution", "context_length", "vocab_size"]:
        state_dict.pop(key, None)
    convert_weights_to_fp16(model)  # OpenAI state dicts are partially converted to float16
    model.load_state_dict(state_dict)
    return model.eval()


def trace_model(model, batch_size=256, device=torch.device('cpu')):
    model.eval()
    image_size = model.visual.image_size
    example_images = torch.ones((batch_size, 3, image_size, image_size), device=device)
    example_text = torch.zeros((batch_size, model.context_length), dtype=torch.int, device=device)
    model = torch.jit.trace_module(
        model,
        inputs=dict(
            forward=(example_images, example_text),
            encode_text=(example_text,),
            encode_image=(example_images,)
        ))
    model.visual.image_size = image_size
    return model


def resize_pos_embed(state_dict, model, interpolation: str = 'bicubic', antialias: bool = True):
    # Rescale the grid of position embeddings when loading from state_dict
    old_pos_embed = state_dict.get('visual.positional_embedding', None)
    if old_pos_embed is None or not hasattr(model.visual, 'grid_size'):
        return
    grid_size = to_2tuple(model.visual.grid_size)
    extra_tokens = 1  # FIXME detect different token configs (ie no class token, or more)
    new_seq_len = grid_size[0] * grid_size[1] + extra_tokens
    if new_seq_len == old_pos_embed.shape[0]:
        return

    if extra_tokens:
        pos_emb_tok, pos_emb_img = old_pos_embed[:extra_tokens], old_pos_embed[extra_tokens:]
    else:
        pos_emb_tok, pos_emb_img = None, old_pos_embed
    old_grid_size = to_2tuple(int(math.sqrt(len(pos_emb_img))))

    logging.info('Resizing position embedding grid-size from %s to %s', old_grid_size, grid_size)
    pos_emb_img = pos_emb_img.reshape(1, old_grid_size[0], old_grid_size[1], -1).permute(0, 3, 1, 2)
    pos_emb_img = F.interpolate(
        pos_emb_img,
        size=grid_size,
        mode=interpolation,
        antialias=antialias,
        align_corners=False,
    )
    pos_emb_img = pos_emb_img.permute(0, 2, 3, 1).reshape(1, grid_size[0] * grid_size[1], -1)[0]
    if pos_emb_tok is not None:
        new_pos_embed = torch.cat([pos_emb_tok, pos_emb_img], dim=0)
    else:
        new_pos_embed = pos_emb_img
    state_dict['visual.positional_embedding'] = new_pos_embed


def resize_text_pos_embed(state_dict, model, interpolation: str = 'linear', antialias: bool = False):
    old_pos_embed = state_dict.get('positional_embedding', None)
    if old_pos_embed is None:
        return
    # FIXME add support for text cls_token
    model_pos_embed = getattr(model, 'positional_embedding', None)
    if model_pos_embed is None:
        model_pos_embed = getattr(model.text, 'positional_embedding', None)

    old_num_pos = old_pos_embed.shape[0]
    old_width = old_pos_embed.shape[1]
    num_pos = model_pos_embed.shape[0]
    width = model_pos_embed.shape[1]
    assert old_width == width, 'text pos_embed width changed!'
    if old_num_pos == num_pos:
        return

    logging.info('Resizing text position embedding num_pos from %s to %s', old_num_pos, num_pos)
    old_pos_embed = old_pos_embed.reshape(1, old_num_pos, old_width).permute(0, 2, 1)
    old_pos_embed = F.interpolate(
        old_pos_embed,
        size=num_pos,
        mode=interpolation,
        antialias=antialias,
        align_corners=False,
    )
    old_pos_embed = old_pos_embed.permute(0, 2, 1)[0]
    new_pos_embed = old_pos_embed

    state_dict['positional_embedding'] = new_pos_embed


def get_model_preprocess_cfg(model):
    module = getattr(model, 'visual', model)
    preprocess_cfg = getattr(module, 'preprocess_cfg', {})
    if not preprocess_cfg:
        # use separate legacy attributes if preprocess_cfg dict not found
        size = getattr(module, 'image_size')
        if size is not None:
            preprocess_cfg['size'] = size
        mean = getattr(module, 'image_mean', None)
        if mean is not None:
            preprocess_cfg['mean'] = mean
        std = getattr(module, 'image_std', None)
        if std is not None:
            preprocess_cfg['std'] = std
    return preprocess_cfg


def set_model_preprocess_cfg(model, preprocess_cfg: Dict[str, Any]):
    module = getattr(model, 'visual', model)
    module.image_mean = preprocess_cfg['mean']  # legacy attribute, keeping for bwd compat
    module.image_std = preprocess_cfg['std']  # legacy attribute, keeping for bwd compat
    module.preprocess_cfg = copy.deepcopy(preprocess_cfg)  # new attr, package all pp cfg as dict


def get_model_tokenize_cfg(model):
    module = getattr(model, 'text', model)
    cfg = {}
    context_length = getattr(module, 'context_length', None)
    if context_length is not None:
        cfg['context_length'] = context_length
    vocab_size = getattr(module, 'vocab_size', None)
    if vocab_size is not None:
        cfg['vocab_size'] = vocab_size
    return cfg<|MERGE_RESOLUTION|>--- conflicted
+++ resolved
@@ -86,20 +86,12 @@
 
 @dataclass
 class CLIPECGCfg:
-<<<<<<< HEAD
-    use_scattering: bool = True
-=======
-
->>>>>>> 6f3e5183
-    scattering_j: int = 6
-    scattering_q: int = 8
-    scattering_t: int = None
-    windowed: bool = False
-<<<<<<< HEAD
-    sample_windows: bool = False
-=======
-    use_scattering: bool = True
->>>>>>> 6f3e5183
+    use_scattering: bool = False
+    scattering_j: int = 12
+    scattering_q: int = 12
+    scattering_t: int = 64
+    windowed: bool = True
+    sample_windows: bool = True
     layers: Union[Tuple[int, int, int, int], int] = 12
     width: int = 768
     heads: int = 12
@@ -112,7 +104,7 @@
     attn_pooler_queries: int = 256  # n_queries for attentional pooler
     attn_pooler_heads: int = 8  # n heads for attentional_pooling
     final_ln_after_pool: bool = False  # apply final LayerNorm after pooling
-    pool_type: str = 'tok'
+    pool_type: str = 'avg'
     output_tokens: bool = False
 
 
