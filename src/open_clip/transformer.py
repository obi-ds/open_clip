--- conflicted
+++ resolved
@@ -857,13 +857,8 @@
         # TODO dropping zero-order coefficients and log-scaling should be config parameters
         # scattering_output_size - 1 takes into account dropping zero-order coefficients
         self.input_projection = nn.Linear(in_features=(
-<<<<<<< HEAD
-                (self.scattering_output_size - 1) * self.scattering_signal_length), 
-                out_features=width)
-=======
                 (self.scattering_output_size - 1) * self.scattering_signal_length),
             out_features=width)
->>>>>>> 6f3e5183
 
         # TODO could also use a Conv2d layer here
         # self.conv1 = nn.Conv2d(in_channels=in_channels, out_channels=width, kernel_size=patch_size, stride=patch_size,
@@ -915,14 +910,6 @@
 
         # Reshape to [64, 12, 125, 39]
         x1 = scattered_x.view(batch_size,
-<<<<<<< HEAD
-                                leads,
-                                self.scattering_output_size - 1,
-                                self.scattering_signal_length)
-        x2 = x1.contiguous().view(batch_size,
-                                    leads,
-                                    (self.scattering_output_size - 1) * self.scattering_signal_length)
-=======
                               leads,
                               self.scattering_output_size - 1,
                               self.scattering_signal_length)
@@ -931,7 +918,6 @@
         x2 = x1.contiguous().view(batch_size,
                                   leads,
                                   (self.scattering_output_size - 1) * self.scattering_signal_length)
->>>>>>> 6f3e5183
 
         # use this to project down to transformer input width
         x = self.input_projection(x2)
