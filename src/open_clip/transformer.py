from collections import OrderedDict
import math
import random
from typing import Callable, Optional, Sequence, Tuple
from functools import partial

import torch
from torch import nn
from torch.nn import functional as F
from torch.utils.checkpoint import checkpoint
from kymatio.torch import Scattering1D

from .utils import to_2tuple
from .pos_embed import get_2d_sincos_pos_embed


class LayerNormFp32(nn.LayerNorm):
    """Subclass torch's LayerNorm to handle fp16 (by casting to float32 and back)."""

    def forward(self, x: torch.Tensor):
        orig_type = x.dtype
        x = F.layer_norm(x.to(torch.float32), self.normalized_shape, self.weight, self.bias, self.eps)
        return x.to(orig_type)


class LayerNorm(nn.LayerNorm):
    """Subclass torch's LayerNorm (with cast back to input dtype)."""

    def forward(self, x: torch.Tensor):
        orig_type = x.dtype
        x = F.layer_norm(x, self.normalized_shape, self.weight, self.bias, self.eps)
        return x.to(orig_type)


class QuickGELU(nn.Module):
    # NOTE This is slower than nn.GELU or nn.SiLU and uses more GPU memory
    def forward(self, x: torch.Tensor):
        return x * torch.sigmoid(1.702 * x)


class LayerScale(nn.Module):
    def __init__(self, dim, init_values=1e-5, inplace=False):
        super().__init__()
        self.inplace = inplace
        self.gamma = nn.Parameter(init_values * torch.ones(dim))

    def forward(self, x):
        return x.mul_(self.gamma) if self.inplace else x * self.gamma


class PatchDropout(nn.Module):
    """
    https://arxiv.org/abs/2212.00794
    """

    def __init__(self, prob, exclude_first_token=True):
        super().__init__()
        assert 0 <= prob < 1.
        self.prob = prob
        self.exclude_first_token = exclude_first_token  # exclude CLS token

    def forward(self, x):
        if not self.training or self.prob == 0.:
            return x

        if self.exclude_first_token:
            cls_tokens, x = x[:, :1], x[:, 1:]
        else:
            cls_tokens = torch.jit.annotate(torch.Tensor, x[:, :1])

        batch = x.size()[0]
        num_tokens = x.size()[1]

        batch_indices = torch.arange(batch)
        batch_indices = batch_indices[..., None]

        keep_prob = 1 - self.prob
        num_patches_keep = max(1, int(num_tokens * keep_prob))

        rand = torch.randn(batch, num_tokens)
        patch_indices_keep = rand.topk(num_patches_keep, dim=-1).indices

        x = x[batch_indices, patch_indices_keep]

        if self.exclude_first_token:
            x = torch.cat((cls_tokens, x), dim=1)

        return x


class Attention(nn.Module):
    def __init__(
            self,
            dim,
            num_heads=8,
            qkv_bias=True,
            scaled_cosine=False,
            scale_heads=False,
            logit_scale_max=math.log(1. / 0.01),
            attn_drop=0.,
            proj_drop=0.
    ):
        super().__init__()
        self.scaled_cosine = scaled_cosine
        self.scale_heads = scale_heads
        assert dim % num_heads == 0, 'dim should be divisible by num_heads'
        self.num_heads = num_heads
        self.head_dim = dim // num_heads
        self.scale = self.head_dim ** -0.5
        self.logit_scale_max = logit_scale_max

        # keeping in_proj in this form (instead of nn.Linear) to match weight scheme of original
        self.in_proj_weight = nn.Parameter(torch.randn((dim * 3, dim)) * self.scale)
        if qkv_bias:
            self.in_proj_bias = nn.Parameter(torch.zeros(dim * 3))
        else:
            self.in_proj_bias = None

        if self.scaled_cosine:
            self.logit_scale = nn.Parameter(torch.log(10 * torch.ones((num_heads, 1, 1))))
        else:
            self.logit_scale = None
        self.attn_drop = nn.Dropout(attn_drop)
        if self.scale_heads:
            self.head_scale = nn.Parameter(torch.ones((num_heads, 1, 1)))
        else:
            self.head_scale = None
        self.out_proj = nn.Linear(dim, dim)
        self.out_drop = nn.Dropout(proj_drop)

    def forward(self, x, attn_mask: Optional[torch.Tensor] = None):
        L, N, C = x.shape
        q, k, v = F.linear(x, self.in_proj_weight, self.in_proj_bias).chunk(3, dim=-1)
        q = q.contiguous().view(L, N * self.num_heads, -1).transpose(0, 1)
        k = k.contiguous().view(L, N * self.num_heads, -1).transpose(0, 1)
        v = v.contiguous().view(L, N * self.num_heads, -1).transpose(0, 1)

        if self.logit_scale is not None:
            attn = torch.bmm(F.normalize(q, dim=-1), F.normalize(k, dim=-1).transpose(-1, -2))
            logit_scale = torch.clamp(self.logit_scale, max=self.logit_scale_max).exp()
            attn = attn.view(N, self.num_heads, L, L) * logit_scale
            attn = attn.view(-1, L, L)
        else:
            q = q * self.scale
            attn = torch.bmm(q, k.transpose(-1, -2))

        if attn_mask is not None:
            if attn_mask.dtype == torch.bool:
                new_attn_mask = torch.zeros_like(attn_mask, dtype=q.dtype)
                new_attn_mask.masked_fill_(attn_mask, float("-inf"))
                attn_mask = new_attn_mask
            attn += attn_mask

        attn = attn.softmax(dim=-1)
        attn = self.attn_drop(attn)

        x = torch.bmm(attn, v)
        if self.head_scale is not None:
            x = x.view(N, self.num_heads, L, C) * self.head_scale
            x = x.view(-1, L, C)
        x = x.transpose(0, 1).reshape(L, N, C)
        x = self.out_proj(x)
        x = self.out_drop(x)
        return x


class AttentionalPooler(nn.Module):
    def __init__(
            self,
            d_model: int,
            context_dim: int,
            n_head: int = 8,
            n_queries: int = 256,
            norm_layer: Callable = LayerNorm
    ):
        super().__init__()
        self.query = nn.Parameter(torch.randn(n_queries, d_model))
        self.attn = nn.MultiheadAttention(d_model, n_head, kdim=context_dim, vdim=context_dim)
        self.ln_q = norm_layer(d_model)
        self.ln_k = norm_layer(context_dim)

    def forward(self, x: torch.Tensor):
        x = self.ln_k(x).permute(1, 0, 2)  # NLD -> LND
        N = x.shape[1]
        q = self.ln_q(self.query)
        out = self.attn(q.unsqueeze(1).expand(-1, N, -1), x, x, need_weights=False)[0]
        return out.permute(1, 0, 2)  # LND -> NLD


class ResidualAttentionBlock(nn.Module):
    def __init__(
            self,
            d_model: int,
            n_head: int,
            mlp_ratio: float = 4.0,
            ls_init_value: float = None,
            act_layer: Callable = nn.GELU,
            norm_layer: Callable = LayerNorm,
            is_cross_attention: bool = False,
    ):
        super().__init__()

        self.ln_1 = norm_layer(d_model)
        self.attn = nn.MultiheadAttention(d_model, n_head)
        self.ls_1 = LayerScale(d_model, ls_init_value) if ls_init_value is not None else nn.Identity()
        if is_cross_attention:
            self.ln_1_kv = norm_layer(d_model)

        self.ln_2 = norm_layer(d_model)
        mlp_width = int(d_model * mlp_ratio)
        self.mlp = nn.Sequential(OrderedDict([
            ("c_fc", nn.Linear(d_model, mlp_width)),
            ("gelu", act_layer()),
            ("c_proj", nn.Linear(mlp_width, d_model))
        ]))
        self.ls_2 = LayerScale(d_model, ls_init_value) if ls_init_value is not None else nn.Identity()

    def attention(
            self,
            q_x: torch.Tensor,
            k_x: Optional[torch.Tensor] = None,
            v_x: Optional[torch.Tensor] = None,
            attn_mask: Optional[torch.Tensor] = None,
    ):
        k_x = k_x if k_x is not None else q_x
        v_x = v_x if v_x is not None else q_x

        attn_mask = attn_mask.to(q_x.dtype) if attn_mask is not None else None
        return self.attn(
            q_x, k_x, v_x, need_weights=False, attn_mask=attn_mask
        )[0]

    def forward(
            self,
            q_x: torch.Tensor,
            k_x: Optional[torch.Tensor] = None,
            v_x: Optional[torch.Tensor] = None,
            attn_mask: Optional[torch.Tensor] = None,
    ):
        k_x = self.ln_1_kv(k_x) if hasattr(self, "ln_1_kv") and k_x is not None else None
        v_x = self.ln_1_kv(v_x) if hasattr(self, "ln_1_kv") and v_x is not None else None

        x = q_x + self.ls_1(self.attention(q_x=self.ln_1(q_x), k_x=k_x, v_x=v_x, attn_mask=attn_mask))
        x = x + self.ls_2(self.mlp(self.ln_2(x)))
        return x


class CustomResidualAttentionBlock(nn.Module):
    def __init__(
            self,
            d_model: int,
            n_head: int,
            mlp_ratio: float = 4.0,
            ls_init_value: float = None,
            act_layer: Callable = nn.GELU,
            norm_layer: Callable = LayerNorm,
            scale_cosine_attn: bool = False,
            scale_heads: bool = False,
            scale_attn: bool = False,
            scale_fc: bool = False,
    ):
        super().__init__()

        self.ln_1 = norm_layer(d_model)
        self.attn = Attention(
            d_model, n_head,
            scaled_cosine=scale_cosine_attn,
            scale_heads=scale_heads,
        )
        self.ln_attn = norm_layer(d_model) if scale_attn else nn.Identity()
        self.ls_1 = LayerScale(d_model, ls_init_value) if ls_init_value is not None else nn.Identity()

        self.ln_2 = norm_layer(d_model)
        mlp_width = int(d_model * mlp_ratio)
        self.mlp = nn.Sequential(OrderedDict([
            ("c_fc", nn.Linear(d_model, mlp_width)),
            ("gelu", act_layer()),
            ('ln', norm_layer(mlp_width) if scale_fc else nn.Identity()),
            ("c_proj", nn.Linear(mlp_width, d_model))
        ]))
        self.ls_2 = LayerScale(d_model, ls_init_value) if ls_init_value is not None else nn.Identity()

    def forward(self, x: torch.Tensor, attn_mask: Optional[torch.Tensor] = None):
        x = x + self.ls_1(self.ln_attn(self.attn(self.ln_1(x), attn_mask=attn_mask)))
        x = x + self.ls_2(self.mlp(self.ln_2(x)))
        return x


def _expand_token(token, batch_size: int):
    return token.view(1, 1, -1).expand(batch_size, -1, -1)


class Transformer(nn.Module):
    def __init__(
            self,
            width: int,
            layers: int,
            heads: int,
            mlp_ratio: float = 4.0,
            ls_init_value: float = None,
            act_layer: Callable = nn.GELU,
            norm_layer: Callable = LayerNorm,
    ):
        super().__init__()
        self.width = width
        self.layers = layers
        self.grad_checkpointing = False

        self.resblocks = nn.ModuleList([
            ResidualAttentionBlock(
                width, heads, mlp_ratio, ls_init_value=ls_init_value, act_layer=act_layer, norm_layer=norm_layer)
            for _ in range(layers)
        ])

    def get_cast_dtype(self) -> torch.dtype:
        if hasattr(self.resblocks[0].mlp.c_fc, 'int8_original_dtype'):
            return self.resblocks[0].mlp.c_fc.int8_original_dtype
        return self.resblocks[0].mlp.c_fc.weight.dtype

    def forward(self, x: torch.Tensor, attn_mask: Optional[torch.Tensor] = None):
        for r in self.resblocks:
            if self.grad_checkpointing and not torch.jit.is_scripting():
                # TODO: handle kwargs https://github.com/pytorch/pytorch/issues/79887#issuecomment-1161758372
                x = checkpoint(r, x, None, None, attn_mask)
            else:
                x = r(x, attn_mask=attn_mask)
        return x


class VisionTransformer(nn.Module):
    output_tokens: torch.jit.Final[bool]

    def __init__(
            self,
            image_size: int,
            patch_size: int,
            width: int,
            layers: int,
            heads: int,
            mlp_ratio: float,
            ls_init_value: float = None,
            attentional_pool: bool = False,
            attn_pooler_queries: int = 256,
            attn_pooler_heads: int = 8,
            output_dim: int = 512,
            patch_dropout: float = 0.,
            no_ln_pre: bool = False,
            pos_embed_type: str = 'learnable',
            pool_type: str = 'tok',
            final_ln_after_pool: bool = False,
            act_layer: Callable = nn.GELU,
            norm_layer: Callable = LayerNorm,
            output_tokens: bool = False,
            in_channels: int = 3
    ):
        super().__init__()
        assert pool_type in ('tok', 'avg', 'none')
        self.output_tokens = output_tokens
        image_height, image_width = self.image_size = to_2tuple(image_size)
        patch_height, patch_width = self.patch_size = to_2tuple(patch_size)
        self.grid_size = (image_height // patch_height, image_width // patch_width)
        self.final_ln_after_pool = final_ln_after_pool  # currently ignored w/ attn pool enabled
        self.output_dim = output_dim

        self.conv1 = nn.Conv2d(
            in_channels=in_channels, out_channels=width, kernel_size=patch_size, stride=patch_size, bias=False
        )

        # class embeddings and positional embeddings
        scale = width ** -0.5
        self.class_embedding = nn.Parameter(scale * torch.randn(width))
        if pos_embed_type == 'learnable':
            self.positional_embedding = nn.Parameter(
                scale * torch.randn(self.grid_size[0] * self.grid_size[1] + 1, width))
        elif pos_embed_type == 'sin_cos_2d':
            # fixed sin-cos embedding
            assert self.grid_size[0] == self.grid_size[1],\
                'currently sin cos 2d pos embedding only supports square input'
            self.positional_embedding = nn.Parameter(
                torch.zeros(self.grid_size[0] * self.grid_size[1] + 1, width), requires_grad=False)
            pos_embed_type = get_2d_sincos_pos_embed(width, self.grid_size[0], cls_token=True)
            self.positional_embedding.data.copy_(torch.from_numpy(pos_embed_type).float())
        else:
            raise ValueError

        # setting a patch_dropout of 0. would mean it is disabled and this function would be the identity fn
        self.patch_dropout = PatchDropout(patch_dropout) if patch_dropout > 0. else nn.Identity()

        self.ln_pre = nn.Identity() if no_ln_pre else norm_layer(width)
        self.transformer = Transformer(
            width,
            layers,
            heads,
            mlp_ratio,
            ls_init_value=ls_init_value,
            act_layer=act_layer,
            norm_layer=norm_layer,
        )

        if attentional_pool:
            if isinstance(attentional_pool, str):
                self.attn_pool_type = attentional_pool
                self.pool_type = 'none'
                if attentional_pool in ('parallel', 'cascade'):
                    self.attn_pool = AttentionalPooler(
                        output_dim,
                        width,
                        n_head=attn_pooler_heads,
                        n_queries=attn_pooler_queries,
                    )
                    self.attn_pool_contrastive = AttentionalPooler(
                        output_dim,
                        width,
                        n_head=attn_pooler_heads,
                        n_queries=1,
                    )
                else:
                    assert False
            else:
                self.attn_pool_type = ''
                self.pool_type = pool_type
                self.attn_pool = AttentionalPooler(
                    output_dim,
                    width,
                    n_head=attn_pooler_heads,
                    n_queries=attn_pooler_queries,
                )
                self.attn_pool_contrastive = None
            pool_dim = output_dim
        else:
            self.attn_pool = None
            pool_dim = width
            self.pool_type = pool_type

        self.ln_post = norm_layer(pool_dim)
        self.proj = nn.Parameter(scale * torch.randn(pool_dim, output_dim))

        self.init_parameters()

    def lock(self, unlocked_groups=0, freeze_bn_stats=False):
        for param in self.parameters():
            param.requires_grad = False

        if unlocked_groups != 0:
            groups = [
                [
                    self.conv1,
                    self.class_embedding,
                    self.positional_embedding,
                    self.ln_pre,
                ],
                *self.transformer.resblocks[:-1],
                [
                    self.transformer.resblocks[-1],
                    self.ln_post,
                ],
                self.proj,
            ]

            def _unlock(x):
                if isinstance(x, Sequence):
                    for g in x:
                        _unlock(g)
                else:
                    if isinstance(x, torch.nn.Parameter):
                        x.requires_grad = True
                    else:
                        for p in x.parameters():
                            p.requires_grad = True

            _unlock(groups[-unlocked_groups:])

    def init_parameters(self):
        # FIXME OpenAI CLIP did not define an init for the VisualTransformer
        # TODO experiment if default PyTorch init, below, or alternate init is best.

        # nn.init.normal_(self.class_embedding, std=self.scale)
        # nn.init.normal_(self.positional_embedding, std=self.scale)
        #
        # proj_std = (self.transformer.width ** -0.5) * ((2 * self.transformer.layers) ** -0.5)
        # attn_std = self.transformer.width ** -0.5
        # fc_std = (2 * self.transformer.width) ** -0.5
        # for block in self.transformer.resblocks:
        #     nn.init.normal_(block.attn.in_proj_weight, std=attn_std)
        #     nn.init.normal_(block.attn.out_proj.weight, std=proj_std)
        #     nn.init.normal_(block.mlp.c_fc.weight, std=fc_std)
        #     nn.init.normal_(block.mlp.c_proj.weight, std=proj_std)
        #
        # if self.text_projection is not None:
        #     nn.init.normal_(self.text_projection, std=self.scale)
        pass

    @torch.jit.ignore
    def set_grad_checkpointing(self, enable=True):
        self.transformer.grad_checkpointing = enable

    def _global_pool(self, x: torch.Tensor) -> Tuple[torch.Tensor, torch.Tensor]:
        if self.pool_type == 'avg':
            pooled, tokens = x[:, 1:].mean(dim=1), x[:, 1:]
        elif self.pool_type == 'tok':
            pooled, tokens = x[:, 0], x[:, 1:]
        else:
            pooled = tokens = x

        return pooled, tokens

    def forward(self, x: torch.Tensor):
        x = self.conv1(x)  # shape = [*, width, grid, grid]
        x = x.reshape(x.shape[0], x.shape[1], -1)  # shape = [*, width, grid ** 2]
        x = x.permute(0, 2, 1)  # shape = [*, grid ** 2, width]

        # class embeddings and positional embeddings
        x = torch.cat([_expand_token(self.class_embedding, x.shape[0]).to(x.dtype), x], dim=1)
        # shape = [*, grid ** 2 + 1, width]
        x = x + self.positional_embedding.to(x.dtype)

        x = self.patch_dropout(x)
        x = self.ln_pre(x)

        x = x.permute(1, 0, 2)  # NLD -> LND
        x = self.transformer(x)
        x = x.permute(1, 0, 2)  # LND -> NLD

        if self.attn_pool is not None:
            if self.attn_pool_contrastive is not None:
                # This is untested, WIP pooling that should match paper
                x = self.ln_post(x)  # TBD LN first or separate one after each pool?
                tokens = self.attn_pool(x)
                if self.attn_pool_type == 'parallel':
                    pooled = self.attn_pool_contrastive(x)
                else:
                    assert self.attn_pool_type == 'cascade'
                    pooled = self.attn_pool_contrastive(tokens)
            else:
                # this is the original OpenCLIP CoCa setup, does not match paper
                x = self.attn_pool(x)
                x = self.ln_post(x)
                pooled, tokens = self._global_pool(x)
        elif self.final_ln_after_pool:
            pooled, tokens = self._global_pool(x)
            pooled = self.ln_post(pooled)
        else:
            x = self.ln_post(x)
            pooled, tokens = self._global_pool(x)

        if self.proj is not None:
            pooled = pooled @ self.proj

        if self.output_tokens:
            return pooled, tokens
        
        return pooled


def text_global_pool(x, text: Optional[torch.Tensor] = None, pool_type: str = 'argmax'):
    if pool_type == 'first':
        pooled, tokens = x[:, 0], x[:, 1:]
    elif pool_type == 'last':
        pooled, tokens = x[:, -1], x[:, :-1]
    elif pool_type == 'argmax':
        # take features from the eot embedding (eot_token is the highest number in each sequence)
        assert text is not None
        pooled, tokens = x[torch.arange(x.shape[0]), text.argmax(dim=-1)], x
    else:
        pooled = tokens = x

    return pooled, tokens


class TextTransformer(nn.Module):
    output_tokens: torch.jit.Final[bool]

    def __init__(
            self,
            context_length: int = 77,
            vocab_size: int = 49408,
            width: int = 512,
            heads: int = 8,
            layers: int = 12,
            mlp_ratio: float = 4.0,
            ls_init_value: float = None,
            output_dim: int = 512,
            embed_cls: bool = False,
            no_causal_mask: bool = False,
            pad_id: int = 0,
            pool_type: str = 'argmax',
            proj_bias: bool = False,
            act_layer: Callable = nn.GELU,
            norm_layer: Callable = LayerNorm,
            output_tokens: bool = False,
    ):
        super().__init__()
        assert pool_type in ('first', 'last', 'argmax', 'none')
        self.output_tokens = output_tokens
        self.num_pos = self.context_length = context_length
        self.vocab_size = vocab_size
        self.width = width
        self.output_dim = output_dim
        self.heads = heads
        self.pad_id = pad_id
        self.pool_type = pool_type

        self.token_embedding = nn.Embedding(vocab_size, width)
        if embed_cls:
            self.cls_emb = nn.Parameter(torch.empty(width))
            self.num_pos += 1
        else:
            self.cls_emb = None
        self.positional_embedding = nn.Parameter(torch.empty(self.num_pos, width))
        self.transformer = Transformer(
            width=width,
            layers=layers,
            heads=heads,
            mlp_ratio=mlp_ratio,
            ls_init_value=ls_init_value,
            act_layer=act_layer,
            norm_layer=norm_layer,
        )
        self.ln_final = norm_layer(width)

        if no_causal_mask:
            self.attn_mask = None
        else:
            self.register_buffer('attn_mask', self.build_causal_mask(), persistent=False)

        if proj_bias:
            self.text_projection = nn.Linear(width, output_dim)
        else:
            self.text_projection = nn.Parameter(torch.empty(width, output_dim))

        self.init_parameters()

    def init_parameters(self):
        nn.init.normal_(self.token_embedding.weight, std=0.02)
        nn.init.normal_(self.positional_embedding, std=0.01)
        if self.cls_emb is not None:
            nn.init.normal_(self.cls_emb, std=0.01)

        proj_std = (self.transformer.width ** -0.5) * ((2 * self.transformer.layers) ** -0.5)
        attn_std = self.transformer.width ** -0.5
        fc_std = (2 * self.transformer.width) ** -0.5
        for block in self.transformer.resblocks:
            nn.init.normal_(block.attn.in_proj_weight, std=attn_std)
            nn.init.normal_(block.attn.out_proj.weight, std=proj_std)
            nn.init.normal_(block.mlp.c_fc.weight, std=fc_std)
            nn.init.normal_(block.mlp.c_proj.weight, std=proj_std)

        if self.text_projection is not None:
            if isinstance(self.text_projection, nn.Linear):
                nn.init.normal_(self.text_projection.weight, std=self.transformer.width ** -0.5)
                if self.text_projection.bias is not None:
                    nn.init.zeros_(self.text_projection.bias)
            else:
                nn.init.normal_(self.text_projection, std=self.transformer.width ** -0.5)

    @torch.jit.ignore
    def set_grad_checkpointing(self, enable=True):
        self.transformer.grad_checkpointing = enable

    def build_causal_mask(self):
        # lazily create causal attention mask, with full attention between the tokens
        # pytorch uses additive attention mask; fill with -inf
        mask = torch.empty(self.num_pos, self.num_pos)
        mask.fill_(float("-inf"))
        mask.triu_(1)  # zero out the lower diagonal
        return mask

    def build_cls_mask(self, text, cast_dtype: torch.dtype):
        cls_mask = (text != self.pad_id).unsqueeze(1)
        cls_mask = F.pad(cls_mask, (1, 0, cls_mask.shape[2], 0), value=True)
        additive_mask = torch.empty(cls_mask.shape, dtype=cast_dtype, device=cls_mask.device)
        additive_mask.fill_(0)
        additive_mask.masked_fill_(~cls_mask, float("-inf"))
        additive_mask = torch.repeat_interleave(additive_mask, self.heads, 0)
        return additive_mask

    def forward(self, text):
        cast_dtype = self.transformer.get_cast_dtype()
        seq_len = text.shape[1]

        x = self.token_embedding(text).to(cast_dtype)  # [batch_size, n_ctx, d_model]
        attn_mask = self.attn_mask
        if self.cls_emb is not None:
            seq_len += 1
            x = torch.cat([x, _expand_token(self.cls_emb, x.shape[0])], dim=1)
            cls_mask = self.build_cls_mask(text, cast_dtype)
            if attn_mask is not None:
                attn_mask = attn_mask[None, :seq_len, :seq_len] + cls_mask[:, :seq_len, :seq_len]

        x = x + self.positional_embedding[:seq_len].to(cast_dtype)
        x = x.permute(1, 0, 2)  # NLD -> LND
        x = self.transformer(x, attn_mask=attn_mask)
        x = x.permute(1, 0, 2)  # LND -> NLD

        # x.shape = [batch_size, n_ctx, transformer.width]
        if self.cls_emb is not None:
            # presence of appended cls embed (CoCa) overrides pool_type, always take last token
            pooled, tokens = text_global_pool(x, pool_type='last')
            pooled = self.ln_final(pooled)  # final LN applied after pooling in this case
        else:
            x = self.ln_final(x)
            pooled, tokens = text_global_pool(x, text, pool_type=self.pool_type)

        if self.text_projection is not None:
            if isinstance(self.text_projection, nn.Linear):
                pooled = self.text_projection(pooled)
            else:
                pooled = pooled @ self.text_projection

        if self.output_tokens:
            return pooled, tokens

        return pooled


class MultimodalTransformer(Transformer):
    def __init__(
            self,
            width: int,
            layers: int,
            heads: int,
            context_length: int = 77,
            mlp_ratio: float = 4.0,
            ls_init_value: float = None,
            act_layer: Callable = nn.GELU,
            norm_layer: Callable = LayerNorm,
            output_dim: int = 512,
    ):

        super().__init__(
            width=width,
            layers=layers,
            heads=heads,
            mlp_ratio=mlp_ratio,
            ls_init_value=ls_init_value,
            act_layer=act_layer,
            norm_layer=norm_layer,
        )
        self.context_length = context_length
        self.cross_attn = nn.ModuleList([
            ResidualAttentionBlock(
                width,
                heads,
                mlp_ratio,
                ls_init_value=ls_init_value,
                act_layer=act_layer,
                norm_layer=norm_layer,
                is_cross_attention=True,
            )
            for _ in range(layers)
        ])

        self.register_buffer('attn_mask', self.build_attention_mask(), persistent=False)

        self.ln_final = norm_layer(width)
        self.text_projection = nn.Parameter(torch.empty(width, output_dim))

    def init_parameters(self):
        proj_std = (self.transformer.width ** -0.5) * ((2 * self.transformer.layers) ** -0.5)
        attn_std = self.transformer.width ** -0.5
        fc_std = (2 * self.transformer.width) ** -0.5
        for block in self.transformer.resblocks:
            nn.init.normal_(block.attn.in_proj_weight, std=attn_std)
            nn.init.normal_(block.attn.out_proj.weight, std=proj_std)
            nn.init.normal_(block.mlp.c_fc.weight, std=fc_std)
            nn.init.normal_(block.mlp.c_proj.weight, std=proj_std)
        for block in self.transformer.cross_attn:
            nn.init.normal_(block.attn.in_proj_weight, std=attn_std)
            nn.init.normal_(block.attn.out_proj.weight, std=proj_std)
            nn.init.normal_(block.mlp.c_fc.weight, std=fc_std)
            nn.init.normal_(block.mlp.c_proj.weight, std=proj_std)

        if self.text_projection is not None:
            nn.init.normal_(self.text_projection, std=self.transformer.width ** -0.5)

    def build_attention_mask(self):
        # lazily create causal attention mask, with full attention between the tokens
        # pytorch uses additive attention mask; fill with -inf
        mask = torch.empty(self.context_length, self.context_length)
        mask.fill_(float("-inf"))
        mask.triu_(1)  # zero out the lower diagonal
        return mask

    def forward(self, image_embs, text_embs):
        text_embs = text_embs.permute(1, 0, 2)  # NLD -> LNDsq
        image_embs = image_embs.permute(1, 0, 2)  # NLD -> LND
        seq_len = text_embs.shape[0]

        for resblock, cross_attn in zip(self.resblocks, self.cross_attn):
            if self.grad_checkpointing and not torch.jit.is_scripting():
                # TODO: handle kwargs https://github.com/pytorch/pytorch/issues/79887#issuecomment-1161758372
                text_embs = checkpoint(resblock, text_embs, None, None, self.attn_mask[:seq_len, :seq_len])
                text_embs = checkpoint(cross_attn, text_embs, image_embs, image_embs, None)
            else:
                text_embs = resblock(text_embs, attn_mask=self.attn_mask[:seq_len, :seq_len])
                text_embs = cross_attn(text_embs, k_x=image_embs, v_x=image_embs)

        x = text_embs.permute(1, 0, 2)  # LND -> NLD
        x = self.ln_final(x)

        if self.text_projection is not None:
            x = x @ self.text_projection

        return x

    @torch.jit.ignore
    def set_grad_checkpointing(self, enable=True):
        self.grad_checkpointing = enable


class GlobalECGTransformer(nn.Module):
    output_tokens: torch.jit.Final[bool]

    def __init__(self,
                 scattering_j: int = 6,
                 scattering_q: int = 8,
                 scattering_t: int = None,
                 layers: int = 2,
                 width: int = 768,
                 heads: int = 12,
                 mlp_ratio: float = 4.0,
                 ls_init_value: float = None,
                 patch_dropout: float = 0.0,
                 attentional_pool: bool = False,
                 global_average_pool: bool = False,
                 attn_pooler_queries: int = 256,
                 attn_pooler_heads: int = 8,
                 output_dim: int = 512,
                 output_tokens: bool = False,
                 act_layer: Callable = nn.GELU,
                 norm_layer: Callable = LayerNorm
                 ):
        super().__init__()

        print(layers, scattering_j, scattering_q, scattering_t)

        # TODO T is an optional low-pass filter, could drop that parameter
        # T=2**13
        shape = 2500
        # Scattering transformation
        self.scattering = Scattering1D(J=scattering_j, shape=shape, Q=scattering_q, T=scattering_t)

        # TODO is there a function for the signal length dimension as well?
        # this is running it to look up the output size
        dummy_signal = torch.randn(shape)
        dummy_output = self.scattering(dummy_signal)
        self.scattering_signal_length = dummy_output.shape[1]
        self.scattering_output_size = dummy_output.shape[0]
        # this is the same as the function below
        # self.scattering_output_size = self.scattering.output_size()

        scale = width ** -0.5
        self.cls_token = nn.Parameter(scale * torch.randn(1, 1, width))
        self.pos_embed = nn.Parameter(scale * torch.randn(1, 12 + 1, width))
        self.pos_drop = nn.Dropout(p=patch_dropout)

        # TODO dropping zero-order coefficients and log-scaling should be config parameters
        # scattering_output_size - 1 takes into account dropping zero-order coefficients
        self.input_projection = nn.Linear(in_features=(
                (self.scattering_output_size - 1) * self.scattering_signal_length),
            out_features=width)

        # TODO could also use a Conv2d layer here
        # self.conv1 = nn.Conv2d(in_channels=in_channels, out_channels=width, kernel_size=patch_size, stride=patch_size,
        #                       bias=False)

        # Transformer network
        self.transformer = Transformer(
            width=width,
            layers=layers,
            heads=heads,
            mlp_ratio=mlp_ratio,
            ls_init_value=ls_init_value,
            act_layer=act_layer,
            norm_layer=norm_layer,
        )

        # TODO implement this, supposed to simplify training - or check if it's the same as 'avg' pool type
        #self.global_average_pool = global_average_pool
        if attentional_pool:
            self.attn_pool = AttentionalPooler(output_dim, width, n_head=attn_pooler_heads, n_queries=attn_pooler_queries)
            self.ln_post = norm_layer(output_dim)
            self.proj = nn.Parameter(scale * torch.randn(output_dim, output_dim))
        else:
            self.attn_pool = None
            self.ln_post = norm_layer(width)
            self.proj = nn.Parameter(scale * torch.randn(width, output_dim))

        # Whether to return tokens as well
        self.output_tokens = output_tokens

    def _global_pool(self, x):
        return x.mean(dim=1), x

    def forward(self, x):

        batch_size, leads, _ = x.shape
        # Reshape the input to treat each lead as a separate signal
        x_reshaped = x.view(-1, 2500)

        # Apply the scattering transform
        scattered_x = self.scattering.forward(x_reshaped)


        # TODO - Drop log and abs and zero order - change scatter output size accordingly
        # log-scale and dropping zero-order coefficients
        scattered_x = torch.log(torch.abs(scattered_x[:, 1:, :]) + 1e-6)

        # Reshape to [64, 12, 125, 39]
        x1 = scattered_x.view(batch_size,
                              leads,
                              self.scattering_output_size - 1,
                              self.scattering_signal_length)

        # Reshape to [64, 12, 125 * 39]
        x2 = x1.contiguous().view(batch_size,
                                  leads,
                                  (self.scattering_output_size - 1) * self.scattering_signal_length)

        # use this to project down to transformer input width
        x = self.input_projection(x2)

        # concatenate the CLS token, and add the position tokens to each lead
        x = torch.cat([self.cls_token.expand(batch_size, -1, -1), x], dim=1)
        x = x + self.pos_embed
        x = self.pos_drop(x)

        # TODO verify the dimensions here
        x = x.permute(1, 0, 2)  # NLD -> LND
        x = self.transformer(x)
        x = x.permute(1, 0, 2)  # LND -> NLD

        if self.attn_pool is not None:
            x = self.attn_pool(x)
            x = self.ln_post(x)
            pooled, tokens = self._global_pool(x)
        else:
            pooled, tokens = self._global_pool(x)
            pooled = self.ln_post(pooled)

        if self.proj is not None:
            pooled = pooled @ self.proj

        if self.output_tokens:
            return pooled, tokens
        return pooled


class WindowedECGTransformer(nn.Module):
    output_tokens: torch.jit.Final[bool]

    def __init__(self,
                 window_size: int = 600,
                 num_windows: int = 5,
                 sample_windows: float = 0.8,
                 layers: int = 2,
                 width: int = 768,
                 heads: int = 12,
                 mlp_ratio: float = 4.0,
                 ls_init_value: float = None,
                 patch_dropout: float = 0.0,
                 pool_type: str = 'tok',
                 attentional_pool: bool = False,
                 attn_pooler_queries: int = 256,
                 attn_pooler_heads: int = 8,
                 output_dim: int = 512,
                 output_tokens: bool = False,
                 act_layer: Callable = nn.GELU,
                 norm_layer: Callable = LayerNorm,
                 no_ln_pre: bool = False,
                 use_scattering: bool = False,
                 scattering_j: int = 6,
                 scattering_q: int = 8,
                 scattering_t: int = None,
                 reg_tokens: int = 0,
                 ):
        super().__init__()

        print(layers, window_size, num_windows)
        assert pool_type in ('prefix', 'tok', 'avg', 'none')
        # TODO attentional_pool has dimension mismatch (width vs output_size)
        # Given normalized_shape=[768], expected input with shape [*, 768], but got input of size[256, 4, 512]
        # open_clip/transformer.py", line 239, in forward

        total_length = 2500
        num_leads = 12
        self.window_size = window_size
        self.num_windows = num_windows
        self.sample_windows = sample_windows
        self.stride = (total_length - window_size) // (num_windows - 1)
        scale = width ** -0.5
        self.cls_token = nn.Parameter(scale * torch.randn(1, 1, width))
        self.reg_token = nn.Parameter(scale * torch.randn(1, reg_tokens, width)) if reg_tokens > 0 else None
        self.prefix_tokens = 1 + reg_tokens

        self.patch_dropout = PatchDropout(patch_dropout) if patch_dropout > 0. else nn.Identity()
        self.ln_pre = nn.Identity() if no_ln_pre else norm_layer(width)

        if use_scattering:            
            self.use_scattering = True
            self.scattering = Scattering1D(J=scattering_j, shape=window_size, Q=scattering_q, T=scattering_t)

            dummy_signal = torch.randn(window_size)
            dummy_output = self.scattering(dummy_signal)
            self.scattering_signal_length = dummy_output.shape[1]
            self.scattering_output_size = dummy_output.shape[0]
            self.scattering_output_dim = (dummy_output.shape[-1] - 1) * dummy_output.shape[-2]
            self.positional_embedding = \
                nn.Parameter(torch.randn(1, num_leads * (2500 // self.stride) +  self.prefix_tokens, width))

            self.input_projection = nn.Linear(
                in_features=((self.scattering_output_size - 1) * self.scattering_signal_length), 
                out_features=width)
            
        else:
            # use a CNN instead of scattering transform
            self.use_scattering = False
            self.cnn = EnhancedCNN()
            
            # CNN channels , pooling dimensions, avg and max pooling
            self.cnn_output_dim = 64*4*2
            self.positional_embedding = nn.Parameter(torch.randn(1, num_leads * num_windows + self.prefix_tokens, width))
            self.input_projection = nn.Linear(in_features=self.cnn_output_dim, out_features=width)

        # Transformer network
        self.transformer = Transformer(
            width=width,
            layers=layers,
            heads=heads,
            mlp_ratio=mlp_ratio,
            ls_init_value=ls_init_value,
            act_layer=act_layer,
            norm_layer=norm_layer,
        )

        # TODO output dim vs width isn't correct (512 vs 768 mismatch if not using the same in config)
        if attentional_pool:
            if isinstance(attentional_pool, str):
                self.attn_pool_type = attentional_pool
                self.pool_type = 'none'
                if attentional_pool in ('parallel', 'cascade'):
                    self.attn_pool = AttentionalPooler(
                        output_dim,
                        width,
                        n_head=attn_pooler_heads,
                        n_queries=attn_pooler_queries,
                    )
                    self.attn_pool_contrastive = AttentionalPooler(
                        output_dim,
                        width,
                        n_head=attn_pooler_heads,
                        n_queries=1,
                    )
                else:
                    assert False
            else:
                self.attn_pool_type = ''
                self.pool_type = pool_type
                self.attn_pool = AttentionalPooler(
                    output_dim,
                    width,
                    n_head=attn_pooler_heads,
                    n_queries=attn_pooler_queries,
                )
                self.attn_pool_contrastive = None
            pool_dim = output_dim
        else:
            self.attn_pool = None
            pool_dim = width
            self.pool_type = pool_type

        self.ln_post = norm_layer(pool_dim)
        self.proj = nn.Parameter(scale * torch.randn(pool_dim, output_dim))

        # Whether to return tokens as well
        self.output_tokens = output_tokens


    @torch.jit.ignore
    def set_grad_checkpointing(self, enable=True):
        self.transformer.grad_checkpointing = enable


    def _global_pool(self, x: torch.Tensor) -> Tuple[torch.Tensor, torch.Tensor]:
        if self.pool_type == 'prefix':
            pooled, tokens = x[:, :self.prefix_tokens].mean(dim=1), x[:, self.prefix_tokens:]
        elif self.pool_type == 'avg':
            pooled, tokens = x.mean(dim=1), x[:, self.prefix_tokens:]
        elif self.pool_type == 'tok':
            pooled, tokens = x[:, 0], x[:, 1:]
        else:
            pooled = tokens = x

        return pooled, tokens


    def _sample_windows(self, x):
        """ Randomly sample windows from the input tensor, keeping the start points in sorted order """
        batch_size, num_leads, total_length = x.shape
        max_start_point = total_length - self.window_size
        sampled_indices = sorted([random.randint(0, max_start_point) for _ in range(self.num_windows)])

        windows = [x[:, :, start:start + self.window_size] for start in sampled_indices]
        return torch.stack(windows, dim=2)


    def forward(self, x):
        if self.training and random.random() < self.sample_windows:
            x = self._sample_windows(x)
        else:
            x = x.unfold(dimension=2, size=self.window_size, step=self.stride)
        
        batch_size, num_leads, num_windows, _ = x.shape

        if self.use_scattering:
            x = x.reshape(-1, self.window_size) # Flatten for scattering
            x = self.scattering(x)  # Apply scattering transform
            
            # CHANGED
            x = torch.log(torch.abs(x[:, 1:, :]) + 1e-6) # Log-scale and drop zero-order coefficients
        else:
            x = x.reshape(batch_size, num_leads * num_windows, -1)
            x = self.cnn(x)
            
        x = x.reshape(batch_size, num_leads * num_windows, -1)  # Reshape for projection
        x = self.input_projection(x)  # Project to embedding size

        # concatenate the CLS token, and add the position tokens to each lead
        x = torch.cat([self.cls_token.expand(batch_size, -1, -1), x], dim=1)

        # add the reg tokens if they exist
        if self.reg_token is not None:
            x = torch.cat([self.reg_token.expand(batch_size, -1, -1), x], dim=1)

        x = x + self.positional_embedding
        x = self.patch_dropout(x)
        x = self.ln_pre(x)

        x = x.permute(1, 0, 2)  # NLD -> LND
        x = self.transformer(x)
        x = x.permute(1, 0, 2)  # LND -> NLD

        if self.attn_pool is not None:
            x = self.attn_pool(x)
            x = self.ln_post(x)
            pooled, tokens = self._global_pool(x)
        else:
            pooled, tokens = self._global_pool(x)
            pooled = self.ln_post(pooled)

        if self.proj is not None:
            pooled = pooled @ self.proj

        if self.output_tokens:
            return pooled, tokens
        return pooled


class PooledReconstructionWrapper(nn.Module):
    def __init__(self, visual_model, input_features=None, hidden_features=1024, output_features=None):
        super(PooledReconstructionWrapper, self).__init__()
        self.visual_model = visual_model

        if not input_features:
            self.reconstruction_layer = nn.Linear(512, 12 * 2500)
        else:
            self.reconstruction_layer1 = nn.Linear(input_features, hidden_features)
            self.reconstruction_layer2 = nn.Linear(hidden_features, hidden_features)
            self.reconstruction_output_layer = nn.Linear(hidden_features, output_features)

    def forward(self, x):
        # Pass input through the visual model
        pooled, tokens = self.visual_model(x)

        x = F.relu(self.reconstruction_layer1(pooled))
        x = F.relu(self.reconstruction_layer2(x))
        reconstruction = self.reconstruction_output_layer(x)

        return pooled, tokens, reconstruction


class TokenReconstructionWrapper(nn.Module):
    def __init__(self, visual_model, token_features, hidden_features, output_features_per_lead):
        super(TokenReconstructionWrapper, self).__init__()
        self.visual_model = visual_model

        # Assuming token_features is the size of each token
        # hidden_features is the size of the hidden layer for each lead
        # output_features_per_lead is the number of features (data points) in each lead

        # Define reconstruction layers for each token/lead
        self.reconstruction_layers = nn.ModuleList([
            nn.Sequential(
                nn.Linear(token_features, hidden_features),
                nn.ReLU(),
                nn.Linear(hidden_features, hidden_features),
                nn.ReLU(),
                nn.Linear(hidden_features, output_features_per_lead)
            ) for _ in range(12)  # Assuming 12 leads in ECG
        ])

    def forward(self, x):
        # Pass input through the visual model
        pooled, tokens = self.visual_model(x)

        # remove the CLS token
        reconstructions = [layer(token) for layer, token in zip(self.reconstruction_layers, tokens[:,:-1,:].transpose(0, 1))]

        # Stack the reconstructions to form the final output
        reconstruction = torch.stack(reconstructions, dim=1)

        return pooled, tokens, reconstruction


class EnhancedCNN(nn.Module):
    def __init__(self):
        super(EnhancedCNN, self).__init__()
        self.initial_conv = nn.Sequential(
            nn.Conv1d(1, 64, kernel_size=5, stride=1, padding=2),
            nn.BatchNorm1d(64),
            nn.ReLU()
        )
        self.res_block1 = self._build_res_block(64, 64)
        self.res_block2 = self._build_res_block(64, 64)
        self.res_block3 = self._build_res_block(64, 64)
        self.avg_pool = nn.AdaptiveAvgPool1d(4)
        self.max_pool = nn.AdaptiveMaxPool1d(4)

        # added init 
        for m in self.modules():
            if isinstance(m, nn.Conv1d):
                nn.init.kaiming_normal_(m.weight, mode='fan_out', nonlinearity='relu')

    def _build_res_block(self, in_channels, out_channels):
        return nn.Sequential(
            nn.Conv1d(in_channels, out_channels, kernel_size=5, stride=1, padding=2),
            nn.BatchNorm1d(out_channels),
            nn.ReLU(),
            nn.Conv1d(out_channels, out_channels, kernel_size=5, stride=1, padding=2),
            nn.BatchNorm1d(out_channels),
            nn.ReLU()
        )

    def forward(self, x):
        batch_size, n_segments, window_size = x.shape
        
        # Reshape input to treat each segment as a separate batch element
        x = x.view(-1, 1, window_size)  # Flatten batch and sequence dimensions

        # add log transform of inputs
        x = torch.sign(x) * torch.log1p(torch.abs(x))

        x = self.initial_conv(x)
        # Apply residual connections
        x = x + self.res_block1(x)
        x = x + self.res_block2(x)
        x = x + self.res_block3(x)
        avg_pooled = self.avg_pool(x)
        max_pooled = self.max_pool(x)
        x = torch.cat((avg_pooled, max_pooled), dim=1)

        # Reshape to restore original batch and sequence dimensions
        x = x.view(batch_size, n_segments, -1)

        return x


class ECGFeatureExtractor(nn.Module):
    def __init__(self, initial_kernel_num=64, normalization_weights_path=None):
        super(ECGFeatureExtractor, self).__init__()
        self.initial_conv = nn.Sequential(
            nn.Conv2d(1, initial_kernel_num, kernel_size=(7, 3), stride=(2, 1), padding='same'),
            nn.BatchNorm2d(initial_kernel_num),
            nn.ReLU()
        )
        self.multi_conv2d_1 = MultiConv2D(initial_kernel_num)
        self.multi_conv2d_2 = MultiConv2D(initial_kernel_num)
        self.pool = nn.MaxPool2d(kernel_size=(2, 1))

        # Load normalization weights if provided
        if normalization_weights_path:
            normalization_weights = torch.load(normalization_weights_path)
            self.mean_voltages = normalization_weights['mean_voltages']
            self.std_voltages = normalization_weights['std_voltages']
        else:
            self.mean_voltages = torch.tensor(
                [-4.62180513, -3.64374298,  0.88234237,  4.08940749, -2.79633746,
                 -1.38680143, -5.51003369, -4.81544609, -4.50942346, -3.6665998 ,
                 -3.37208951, -3.29693622])
            self.std_voltages = torch.tensor(
                [148.85924418, 171.704402, 164.00372902, 138.56079863,
                 131.20193065, 150.56085525, 185.1619762 , 256.89095455,
                 269.78030527, 248.16310052, 230.36923571, 186.81054338])

    def forward(self, x):
        # normalize input if weights are provided
        if self.mean_voltages is not None and self.std_voltages is not None:
            x = (x - self.mean_voltages) / self.std_voltages

        x = self.initial_conv(x)
        x = self.multi_conv2d_1(x)
        x = self.multi_conv2d_2(x)
        x = self.pool(x)
        return x

class MultiConv2D(nn.Module):
    def __init__(self, num_kernel, activation=nn.ReLU()):
        super(MultiConv2D, self).__init__()
        self.activation = activation
        self.kreg = None  # No regularization in this example

        self.sk = nn.Sequential(
            nn.Conv2d(1, int(num_kernel * 3), kernel_size=1, padding='same'),
            nn.BatchNorm2d(int(num_kernel * 3))
        )

        self.a = nn.Sequential(
            nn.Conv2d(1, int(num_kernel), kernel_size=1, padding='same'),
            nn.BatchNorm2d(int(num_kernel)),
            activation,
            nn.Conv2d(int(num_kernel), num_kernel, kernel_size=3, padding='same'),
            nn.BatchNorm2d(num_kernel),
            activation
        )

        self.b = nn.Sequential(
            nn.Conv2d(1, int(num_kernel), kernel_size=1, padding='same'),
            nn.BatchNorm2d(int(num_kernel)),
            activation,
            nn.Conv2d(int(num_kernel), num_kernel, kernel_size=3, padding='same'),
            nn.BatchNorm2d(num_kernel),
            activation,
            nn.Conv2d(num_kernel, num_kernel, kernel_size=3, padding='same'),
            nn.BatchNorm2d(num_kernel),
            activation
        )

        self.c = nn.Sequential(
            nn.Conv2d(1, int(num_kernel), kernel_size=1, padding='same'),
            nn.BatchNorm2d(int(num_kernel)),
            activation
        )

    def forward(self, x):
        sk = self.sk(x)

        a = self.a(x)
        b = self.b(x)
        c = self.c(x)

        res = torch.cat([a, b, c], dim=1)
        res = res + sk
        res = F.relu(res)
        return res


class ECGVisionTransformer(nn.Module):
    output_tokens: torch.jit.Final[bool]

    def __init__(
            self,
            window_size: int,
            width: int,
            layers: int,
            heads: int,
            mlp_ratio: float,
            ls_init_value: float = None,
            attentional_pool: bool = False,
            input_length: int = 2500,
            n_leads: int = 12,
            attn_pooler_queries: int = 256,
            attn_pooler_heads: int = 8,
            output_dim: int = 512,
            patch_dropout: float = 0.,
            no_ln_pre: bool = False,
            reg_tokens: int = 0,
            pos_embed_type: str = 'learnable',
            pool_type: str = 'tok',
            final_ln_after_pool: bool = False,
            act_layer: Callable = nn.GELU,
            norm_layer: Callable = LayerNorm,
            output_tokens: bool = False,
            normalization_weights_path: str = None
    ):
        super().__init__()
        assert pool_type in ('tok', 'avg', 'none')
        self.output_tokens = output_tokens
        # image_height, image_width = self.image_size = to_2tuple(image_size)
        # patch_height, patch_width = self.patch_size = to_2tuple(patch_size)
        # self.grid_size = (image_height // patch_height, image_width // patch_width)

        # TODO get this working on the GPU
        # # Load normalization weights if provided
        # if normalization_weights_path:
        #     normalization_weights = torch.load(normalization_weights_path)
        #     self.mean_voltages = normalization_weights['mean_voltages']
        #     self.std_voltages = normalization_weights['std_voltages']
        # else:
        #     self.mean_voltages = torch.tensor(
        #         [-4.62180513, -3.64374298,  0.88234237,  4.08940749, -2.79633746,
        #          -1.38680143, -5.51003369, -4.81544609, -4.50942346, -3.6665998 ,
        #          -3.37208951, -3.29693622])
        #     self.std_voltages = torch.tensor(
        #         [148.85924418, 171.704402, 164.00372902, 138.56079863,
        #          131.20193065, 150.56085525, 185.1619762 , 256.89095455,
        #          269.78030527, 248.16310052, 230.36923571, 186.81054338])

        # use window size to determine the grid size
        self.grid_size = input_length // window_size

        kernel_size = (n_leads, window_size)
        stride = (n_leads, window_size)

        self.final_ln_after_pool = final_ln_after_pool  # currently ignored w/ attn pool enabled
        self.output_dim = output_dim

        self.conv1 = nn.Conv2d(
            in_channels=1, out_channels=width, kernel_size=kernel_size, stride=stride, bias=False
            # in_channels=n_leads, out_channels=width, kernel_size=kernel_size, stride=stride, bias=False
        )

        # # Move normalization tensors to the correct device
        # self.mean_voltages = self.mean_voltages.to(self.conv1.weight.device)
        # self.std_voltages = self.std_voltages.to(self.conv1.weight.device)

        # class embeddings and positional embeddings
        scale = width ** -0.5
        self.class_embedding = nn.Parameter(scale * torch.randn(width))
        self.reg_token = nn.Parameter(scale * torch.randn(reg_tokens, width)) if reg_tokens > 0 else None
        self.prefix = 1 + reg_tokens
<<<<<<< HEAD
        self.positional_embedding = nn.Parameter(scale * torch.randn(self.grid_size + self.prefix, width))
=======
        self.positional_embedding = nn.Parameter(scale * torch.randn(self.grid_size + self.prefix, width))  
        
        print(f'ECG positional embedding shape: {self.positional_embedding.shape}')
>>>>>>> 0505b01f

        # setting a patch_dropout of 0. would mean it is disabled and this function would be the identity fn
        self.patch_dropout = PatchDropout(patch_dropout) if patch_dropout > 0. else nn.Identity()

        self.ln_pre = nn.Identity() if no_ln_pre else norm_layer(width)
        self.transformer = Transformer(
            width,
            layers,
            heads,
            mlp_ratio,
            ls_init_value=ls_init_value,
            act_layer=act_layer,
            norm_layer=norm_layer,
        )

        if attentional_pool:
            if isinstance(attentional_pool, str):
                self.attn_pool_type = attentional_pool
                self.pool_type = 'none'
                if attentional_pool in ('parallel', 'cascade'):
                    self.attn_pool = AttentionalPooler(
                        output_dim,
                        width,
                        n_head=attn_pooler_heads,
                        n_queries=attn_pooler_queries,
                    )
                    self.attn_pool_contrastive = AttentionalPooler(
                        output_dim,
                        width,
                        n_head=attn_pooler_heads,
                        n_queries=1,
                    )
                else:
                    assert False
            else:
                self.attn_pool_type = ''
                self.pool_type = pool_type
                self.attn_pool = AttentionalPooler(
                    output_dim,
                    width,
                    n_head=attn_pooler_heads,
                    n_queries=attn_pooler_queries,
                )
                self.attn_pool_contrastive = None
            pool_dim = output_dim
        else:
            self.attn_pool = None
            pool_dim = width
            self.pool_type = pool_type

        self.ln_post = norm_layer(pool_dim)
        self.proj = nn.Parameter(scale * torch.randn(pool_dim, output_dim))

        self.init_parameters()

    def lock(self, unlocked_groups=0, freeze_bn_stats=False):
        for param in self.parameters():
            param.requires_grad = False

        if unlocked_groups != 0:
            groups = [
                [
                    self.conv1,
                    self.class_embedding,
                    self.positional_embedding,
                    self.ln_pre,
                ],
                *self.transformer.resblocks[:-1],
                [
                    self.transformer.resblocks[-1],
                    self.ln_post,
                ],
                self.proj,
            ]

            def _unlock(x):
                if isinstance(x, Sequence):
                    for g in x:
                        _unlock(g)
                else:
                    if isinstance(x, torch.nn.Parameter):
                        x.requires_grad = True
                    else:
                        for p in x.parameters():
                            p.requires_grad = True

            _unlock(groups[-unlocked_groups:])

    def init_parameters(self):
        # FIXME OpenAI CLIP did not define an init for the VisualTransformer
        # TODO experiment if default PyTorch init, below, or alternate init is best.

        # nn.init.normal_(self.class_embedding, std=self.scale)
        # nn.init.normal_(self.positional_embedding, std=self.scale)
        #
        # proj_std = (self.transformer.width ** -0.5) * ((2 * self.transformer.layers) ** -0.5)
        # attn_std = self.transformer.width ** -0.5
        # fc_std = (2 * self.transformer.width) ** -0.5
        # for block in self.transformer.resblocks:
        #     nn.init.normal_(block.attn.in_proj_weight, std=attn_std)
        #     nn.init.normal_(block.attn.out_proj.weight, std=proj_std)
        #     nn.init.normal_(block.mlp.c_fc.weight, std=fc_std)
        #     nn.init.normal_(block.mlp.c_proj.weight, std=proj_std)
        #
        # if self.text_projection is not None:
        #     nn.init.normal_(self.text_projection, std=self.scale)
        pass

    @torch.jit.ignore
    def set_grad_checkpointing(self, enable=True):
        self.transformer.grad_checkpointing = enable

    def _global_pool(self, x: torch.Tensor) -> Tuple[torch.Tensor, torch.Tensor]:
        if self.pool_type == 'avg':
            pooled, tokens = x[:, 1:].mean(dim=1), x[:, 1:]
        elif self.pool_type == 'tok':
            pooled, tokens = x[:, 0], x[:, 1:]
        else:
            pooled = tokens = x

        return pooled, tokens

    def forward(self, x: torch.Tensor):

        # TODO implement normalization
        # if self.mean_voltages is not None and self.std_voltages is not None:
        #     x = (x - self.mean_voltages.view(1, -1, 1)) / self.std_voltages.view(1, -1, 1)

        # add log transform of inputs
        x = torch.sign(x) * torch.log1p(torch.abs(x))

        x = x.unsqueeze(1)  # shape = [batch_size, 1, n_leads, input_length]
        x = self.conv1(x)  # shape = [batch_size, width, grid_size, 1]
        x = x.squeeze(2)  # Remove the extra dimension, shape = [batch_size, width, grid_size]
        x = x.permute(0, 2, 1)  # shape = [batch_size, grid_size, width]

        # class embeddings and positional embeddings
        x = torch.cat([_expand_token(self.class_embedding, x.shape[0]).to(x.dtype), x], dim=1)

        # add the reg tokens if they exist
        if self.reg_token is not None:
            x = torch.cat([self.reg_token.expand(x.shape[0], -1, -1).to(x.dtype), x], dim=1)

        # shape = [*, grid ** 2 + 1, width]
        x = x + self.positional_embedding.to(x.dtype)

        x = self.patch_dropout(x)
        x = self.ln_pre(x)

        x = x.permute(1, 0, 2)  # NLD -> LND
        x = self.transformer(x)
        x = x.permute(1, 0, 2)  # LND -> NLD

        if self.attn_pool is not None:
            if self.attn_pool_contrastive is not None:
                # This is untested, WIP pooling that should match paper
                x = self.ln_post(x)  # TBD LN first or separate one after each pool?
                tokens = self.attn_pool(x)
                if self.attn_pool_type == 'parallel':
                    pooled = self.attn_pool_contrastive(x)
                else:
                    assert self.attn_pool_type == 'cascade'
                    pooled = self.attn_pool_contrastive(tokens)
            else:
                # this is the original OpenCLIP CoCa setup, does not match paper
                x = self.attn_pool(x)
                x = self.ln_post(x)
                pooled, tokens = self._global_pool(x)
        elif self.final_ln_after_pool:
            pooled, tokens = self._global_pool(x)
            pooled = self.ln_post(pooled)
        else:
            x = self.ln_post(x)
            pooled, tokens = self._global_pool(x)

        if self.proj is not None:
            pooled = pooled @ self.proj

        if self.output_tokens:
            return pooled, tokens

        return pooled<|MERGE_RESOLUTION|>--- conflicted
+++ resolved
@@ -1428,13 +1428,8 @@
         self.class_embedding = nn.Parameter(scale * torch.randn(width))
         self.reg_token = nn.Parameter(scale * torch.randn(reg_tokens, width)) if reg_tokens > 0 else None
         self.prefix = 1 + reg_tokens
-<<<<<<< HEAD
         self.positional_embedding = nn.Parameter(scale * torch.randn(self.grid_size + self.prefix, width))
-=======
-        self.positional_embedding = nn.Parameter(scale * torch.randn(self.grid_size + self.prefix, width))  
-        
         print(f'ECG positional embedding shape: {self.positional_embedding.shape}')
->>>>>>> 0505b01f
 
         # setting a patch_dropout of 0. would mean it is disabled and this function would be the identity fn
         self.patch_dropout = PatchDropout(patch_dropout) if patch_dropout > 0. else nn.Identity()
