--- conflicted
+++ resolved
@@ -964,14 +964,11 @@
                  ):
         super().__init__()
 
-<<<<<<< HEAD
         print(layers, window_size, num_windows)
-=======
         assert pool_type in ('tok', 'avg', 'none')
         # TODO attentional_pool has dimension mismatch (width vs output_size)
         # Given normalized_shape=[768], expected input with shape [*, 768], but got input of size[256, 4, 512]
         # open_clip/transformer.py", line 239, in forward
->>>>>>> 43e94843
 
         total_length = 2500
         num_leads = 12
